--- conflicted
+++ resolved
@@ -38,12 +38,8 @@
                      omp_nthreads, skull_strip_template, skull_strip_fixed_seed,
                      freesurfer, output_spaces, template, medial_surface_nan, cifti_output, hires,
                      use_bbr, bold2t1w_dof, fmap_bspline, fmap_demean, use_syn, force_syn,
-<<<<<<< HEAD
-                     use_aroma, ignore_aroma_err, aroma_melodic_dim, template_out_grid,
+                     use_aroma, err_on_aroma_warn, aroma_melodic_dim, template_out_grid,
                      return_all_components, fd_spike_thr, dv_spike_thr):
-=======
-                     use_aroma, err_on_aroma_warn, aroma_melodic_dim, template_out_grid):
->>>>>>> 4470ffb5
     """
     This workflow organizes the execution of FMRIPREP, with a sub-workflow for
     each subject.
@@ -226,14 +222,10 @@
             template_out_grid=template_out_grid,
             use_aroma=use_aroma,
             aroma_melodic_dim=aroma_melodic_dim,
-<<<<<<< HEAD
-            ignore_aroma_err=ignore_aroma_err,
+            err_on_aroma_warn=err_on_aroma_warn,
             return_all_components=return_all_components,
             fd_spike_thr=fd_spike_thr,
             dv_spike_thr=dv_spike_thr,
-=======
-            err_on_aroma_warn=err_on_aroma_warn,
->>>>>>> 4470ffb5
         )
 
         single_subject_wf.config['execution']['crashdump_dir'] = (
@@ -256,12 +248,8 @@
                            freesurfer, output_spaces, template, medial_surface_nan,
                            cifti_output, hires, use_bbr, bold2t1w_dof, fmap_bspline, fmap_demean,
                            use_syn, force_syn, template_out_grid,
-<<<<<<< HEAD
-                           use_aroma, aroma_melodic_dim, ignore_aroma_err,
+                           use_aroma, aroma_melodic_dim, err_on_aroma_warn,
                            return_all_components, fd_spike_thr, dv_spike_thr):
-=======
-                           use_aroma, aroma_melodic_dim, err_on_aroma_warn):
->>>>>>> 4470ffb5
     """
     This workflow organizes the preprocessing pipeline for a single subject.
     It collects and reports information about the subject, and prepares
@@ -541,14 +529,10 @@
                                                template_out_grid=template_out_grid,
                                                use_aroma=use_aroma,
                                                aroma_melodic_dim=aroma_melodic_dim,
-<<<<<<< HEAD
-                                               ignore_aroma_err=ignore_aroma_err,
+                                               err_on_aroma_warn=err_on_aroma_warn,
                                                return_all_components=return_all_components,
                                                fd_spike_thr=fd_spike_thr,
                                                dv_spike_thr=dv_spike_thr,
-=======
-                                               err_on_aroma_warn=err_on_aroma_warn,
->>>>>>> 4470ffb5
                                                num_bold=len(subject_data['bold']))
 
         workflow.connect([
