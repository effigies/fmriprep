--- conflicted
+++ resolved
@@ -260,11 +260,7 @@
     """Entry point"""
     from nipype import logging as nlogging
     from multiprocessing import set_start_method, Process, Manager
-<<<<<<< HEAD
     from ..utils.bids import write_derivative_description, validate_input_dir
-=======
-    from ..utils.bids import write_derivative_description
->>>>>>> eef07cd1
     set_start_method('forkserver')
 
     warnings.showwarning = _warn_redirect
@@ -326,15 +322,9 @@
 
         retcode = p.exitcode or retval.get('return_code', 0)
 
-<<<<<<< HEAD
-        bids_dir = retval.get('bids_dir')
-        output_dir = Path(retval.get('output_dir'))
-        work_dir = retval.get('work_dir')
-=======
         bids_dir = Path(retval.get('bids_dir'))
         output_dir = Path(retval.get('output_dir'))
         work_dir = Path(retval.get('work_dir'))
->>>>>>> eef07cd1
         plugin_settings = retval.get('plugin_settings', None)
         subject_list = retval.get('subject_list', None)
         fmriprep_wf = retval.get('workflow', None)
@@ -382,11 +372,7 @@
 
             if "Workflow did not execute cleanly" not in str(e):
                 sentry_sdk.capture_exception(e)
-<<<<<<< HEAD
-        logger.error('Error: %s', e)
-=======
         logger.critical('fMRIPrep failed: %s', e)
->>>>>>> eef07cd1
         raise
     else:
         if opts.run_reconall:
@@ -414,100 +400,6 @@
                 'Report generation failed for %d subjects' % failed_reports,
                 level='error')
         sys.exit(int((errno + failed_reports) > 0))
-<<<<<<< HEAD
-=======
-
-
-def validate_input_dir(exec_env, bids_dir, participant_label):
-    # Ignore issues and warnings that should not influence FMRIPREP
-    validator_config_dict = {
-        "ignore": [
-            "EVENTS_COLUMN_ONSET",
-            "EVENTS_COLUMN_DURATION",
-            "TSV_EQUAL_ROWS",
-            "TSV_EMPTY_CELL",
-            "TSV_IMPROPER_NA",
-            "VOLUME_COUNT_MISMATCH",
-            "BVAL_MULTIPLE_ROWS",
-            "BVEC_NUMBER_ROWS",
-            "DWI_MISSING_BVAL",
-            "INCONSISTENT_SUBJECTS",
-            "INCONSISTENT_PARAMETERS",
-            "BVEC_ROW_LENGTH",
-            "B_FILE",
-            "PARTICIPANT_ID_COLUMN",
-            "PARTICIPANT_ID_MISMATCH",
-            "TASK_NAME_MUST_DEFINE",
-            "PHENOTYPE_SUBJECTS_MISSING",
-            "STIMULUS_FILE_MISSING",
-            "DWI_MISSING_BVEC",
-            "EVENTS_TSV_MISSING",
-            "TSV_IMPROPER_NA",
-            "ACQTIME_FMT",
-            "Participants age 89 or higher",
-            "DATASET_DESCRIPTION_JSON_MISSING",
-            "FILENAME_COLUMN",
-            "WRONG_NEW_LINE",
-            "MISSING_TSV_COLUMN_CHANNELS",
-            "MISSING_TSV_COLUMN_IEEG_CHANNELS",
-            "MISSING_TSV_COLUMN_IEEG_ELECTRODES",
-            "UNUSED_STIMULUS",
-            "CHANNELS_COLUMN_SFREQ",
-            "CHANNELS_COLUMN_LOWCUT",
-            "CHANNELS_COLUMN_HIGHCUT",
-            "CHANNELS_COLUMN_NOTCH",
-            "CUSTOM_COLUMN_WITHOUT_DESCRIPTION",
-            "ACQTIME_FMT",
-            "SUSPICIOUSLY_LONG_EVENT_DESIGN",
-            "SUSPICIOUSLY_SHORT_EVENT_DESIGN",
-            "MALFORMED_BVEC",
-            "MALFORMED_BVAL",
-            "MISSING_TSV_COLUMN_EEG_ELECTRODES",
-            "MISSING_SESSION"
-        ],
-        "error": ["NO_T1W"],
-        "ignoredFiles": ['/dataset_description.json', '/participants.tsv']
-    }
-    # Limit validation only to data from requested participants
-    if participant_label:
-        all_subs = set([os.path.basename(i)[4:] for i in glob(os.path.join(bids_dir,
-                                                                           "sub-*"))])
-        selected_subs = []
-        for selected_sub in participant_label:
-            if selected_sub.startswith("sub-"):
-                selected_subs.append(selected_sub[4:])
-            else:
-                selected_subs.append(selected_sub)
-        selected_subs = set(selected_subs)
-        bad_labels = selected_subs.difference(all_subs)
-        if bad_labels:
-            error_msg = 'Data for requested participant(s) label(s) not found. Could ' \
-                        'not find data for participant(s): %s. Please verify the requested ' \
-                        'participant labels.'
-            if exec_env == 'docker':
-                error_msg += ' This error can be caused by the input data not being ' \
-                             'accessible inside the docker container. Please make sure all ' \
-                             'volumes are mounted properly (see https://docs.docker.com/' \
-                             'engine/reference/commandline/run/#mount-volume--v---read-only)'
-            if exec_env == 'singularity':
-                error_msg += ' This error can be caused by the input data not being ' \
-                             'accessible inside the singularity container. Please make sure ' \
-                             'all paths are mapped properly (see https://www.sylabs.io/' \
-                             'guides/3.0/user-guide/bind_paths_and_mounts.html)'
-            raise RuntimeError(error_msg % ','.join(bad_labels))
-
-        ignored_subs = all_subs.difference(selected_subs)
-        if ignored_subs:
-            for sub in ignored_subs:
-                validator_config_dict["ignoredFiles"].append("/sub-%s/**" % sub)
-    with tempfile.NamedTemporaryFile('w+') as temp:
-        temp.write(json.dumps(validator_config_dict))
-        temp.flush()
-        try:
-            subprocess.check_call(['bids-validator', bids_dir, '-c', temp.name])
-        except FileNotFoundError:
-            logger.error("bids-validator does not appear to be installed")
->>>>>>> eef07cd1
 
 
 def build_workflow(opts, retval):
@@ -528,7 +420,6 @@
     from bids import BIDSLayout
 
     from nipype import logging, config as ncfg
-    from niworkflows.reports import generate_reports
     from niworkflows.utils.bids import collect_participants
     from niworkflows.reports import generate_reports
     from ..__about__ import __version__
@@ -649,11 +540,7 @@
             run_uuid = opts.run_uuid
             retval['run_uuid'] = run_uuid
         retval['return_code'] = generate_reports(
-<<<<<<< HEAD
-            subject_list, str(output_dir), str(work_dir), run_uuid,
-=======
             subject_list, output_dir, work_dir, run_uuid,
->>>>>>> eef07cd1
             packagename='fmriprep')
         return retval
 
