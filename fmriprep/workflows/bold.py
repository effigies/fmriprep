--- conflicted
+++ resolved
@@ -64,13 +64,8 @@
 LOGGER = logging.getLogger('workflow')
 
 
-<<<<<<< HEAD
 def init_func_preproc_wf(bold_file, ignore, dismiss_t1w, freesurfer,
-                         bold2t1w_dof, reportlets_dir,
-=======
-def init_func_preproc_wf(bold_file, ignore, freesurfer,
                          use_bbr, bold2t1w_dof, reportlets_dir,
->>>>>>> b7ffa00a
                          output_spaces, template, output_dir, omp_nthreads,
                          fmap_bspline, fmap_demean, use_syn, force_syn,
                          use_aroma, ignore_aroma_err, medial_surface_nan,
@@ -268,7 +263,7 @@
         fmaps = None
 
     # Run SyN if forced or in the absence of fieldmap correction
-    use_syn = force_syn or (use_syn and not fmaps)
+    use_syn = not dismiss_t1w and (force_syn or (use_syn and not fmaps))
 
     # Build workflow
     workflow = pe.Workflow(name=name)
@@ -335,11 +330,7 @@
     # mean BOLD registration to T1w
     bold_reg_wf = init_bold_reg_wf(name='bold_reg_wf',
                                    freesurfer=freesurfer,
-<<<<<<< HEAD
-                                   dismiss_t1w=dismiss_t1w,
-=======
                                    use_bbr=use_bbr,
->>>>>>> b7ffa00a
                                    bold2t1w_dof=bold2t1w_dof,
                                    bold_file_size_gb=bold_file_size_gb,
                                    omp_nthreads=omp_nthreads,
@@ -355,163 +346,29 @@
         name='bold_confounds_wf')
     bold_confounds_wf.get_node('inputnode').inputs.t1_transform_flags = [False]
 
-<<<<<<< HEAD
-    
     # connect up the workflows that don't require T1 images
-    if dismiss_t1w:
-=======
     workflow.connect([
         (inputnode, bold_reference_wf, [('bold_file', 'inputnode.bold_file')]),
         (bold_reference_wf, bold_hmc_wf, [
             ('outputnode.raw_ref_image', 'inputnode.raw_ref_image')]),
-        (inputnode, bold_reg_wf, [
-            ('bold_file', 'inputnode.name_source'),
-            ('t1_preproc', 'inputnode.t1_preproc'),
-            ('t1_brain', 'inputnode.t1_brain'),
-            ('t1_mask', 'inputnode.t1_mask'),
-            ('t1_seg', 'inputnode.t1_seg'),
-            # Undefined if --no-freesurfer, but this is safe
-            ('subjects_dir', 'inputnode.subjects_dir'),
-            ('subject_id', 'inputnode.subject_id'),
-            ('t1_2_fsnative_reverse_transform', 'inputnode.t1_2_fsnative_reverse_transform')
-            ]),
-        (inputnode, bold_confounds_wf, [('t1_tpms', 'inputnode.t1_tpms'),
-                                        ('t1_mask', 'inputnode.t1_mask')]),
-        (bold_hmc_wf, bold_reg_wf, [('outputnode.bold_split', 'inputnode.bold_split'),
-                                    ('outputnode.xforms', 'inputnode.hmc_xforms')]),
-        (bold_hmc_wf, bold_confounds_wf, [('outputnode.movpar_file', 'inputnode.movpar_file')]),
-        (bold_reg_wf, bold_confounds_wf, [
-            ('outputnode.bold_t1', 'inputnode.bold_t1'),
-            ('outputnode.bold_mask_t1', 'inputnode.bold_mask_t1')]),
         (bold_reference_wf, func_reports_wf, [
             ('outputnode.validation_report', 'inputnode.validation_report')]),
-        (bold_reg_wf, func_reports_wf, [
-            ('outputnode.out_report', 'inputnode.bold_reg_report'),
-            ('outputnode.fallback', 'inputnode.bold_reg_fallback'),
-        ]),
-        (bold_confounds_wf, outputnode, [
-            ('outputnode.confounds_file', 'confounds'),
-            ('outputnode.aroma_noise_ics', 'aroma_noise_ics'),
-            ('outputnode.melodic_mix', 'melodic_mix'),
-            ('outputnode.nonaggr_denoised_file', 'nonaggr_denoised_file'),
-        ]),
-        (bold_reg_wf, outputnode, [('outputnode.bold_t1', 'bold_t1'),
-                                   ('outputnode.bold_mask_t1', 'bold_mask_t1')]),
-        (bold_confounds_wf, func_reports_wf, [
-            ('outputnode.acompcor_report', 'inputnode.acompcor_report'),
-            ('outputnode.tcompcor_report', 'inputnode.tcompcor_report'),
-            ('outputnode.ica_aroma_report', 'inputnode.ica_aroma_report')]),
-        (bold_confounds_wf, summary, [('outputnode.confounds_list', 'confounds')]),
-        (bold_reg_wf, summary, [('outputnode.fallback', 'fallback')]),
         (summary, func_reports_wf, [('out_report', 'inputnode.summary_report')]),
-    ])
-
-    # bool('TooShort') == True, so check True explicitly
-    if run_stc is True:
->>>>>>> b7ffa00a
+        ])
+
+    if not dismiss_t1w:
         workflow.connect([
-            (inputnode, bold_reference_wf, [('bold_file', 'inputnode.bold_file')]),
-            (bold_reference_wf, bold_hmc_wf, [('outputnode.raw_ref_image', 'inputnode.raw_ref_image')]),
-            (bold_reference_wf, func_reports_wf, [('outputnode.validation_report', 'inputnode.validation_report')])])
-            
-         # bool('TooShort') == True, so check True explicitly
-        if run_stc is True:
-            workflow.connect([(bold_reference_wf, bold_stc_wf, [('outputnode.bold_file', 'inputnode.bold_file'),
-                                               ('outputnode.skip_vols', 'inputnode.skip_vols')]),(bold_stc_wf, bold_hmc_wf, [('outputnode.stc_file', 'inputnode.bold_file')])])
-        else:
-            workflow.connect([
-                 (bold_reference_wf, bold_hmc_wf, [('outputnode.bold_file', 'inputnode.bold_file')])])
-        
-        nonlinear_sdc_wf = sdc_unwarp_wf = None
-         
-        if use_syn:
-            nonlinear_sdc_wf = init_nonlinear_sdc_wf(
-                bold_file=bold_file, layout=layout, freesurfer=freesurfer, bold2t1w_dof=bold2t1w_dof,
-                template=template, omp_nthreads=omp_nthreads)
-
-            workflow.connect([
-                (inputnode, nonlinear_sdc_wf, [
-                    ('t1_brain', 'inputnode.t1_brain'),
-                    ('t1_seg', 'inputnode.t1_seg'),
-                    ('t1_2_mni_reverse_transform', 'inputnode.t1_2_mni_reverse_transform'),
-                    ('subjects_dir', 'inputnode.subjects_dir'),
-                    ('subject_id', 'inputnode.subject_id')]),
-                (bold_reference_wf, nonlinear_sdc_wf, [
-                    ('outputnode.ref_image_brain', 'inputnode.bold_ref')]),
-                (nonlinear_sdc_wf, func_reports_wf, [
-                    ('outputnode.out_warp_report', 'inputnode.syn_sdc_report')]),
-            ])
-
-            # XXX Eliminate branch when forcing isn't an option
-            if not fmaps:
-                LOGGER.warn('No fieldmaps found or they were ignored. Using EXPERIMENTAL '
-                            'nonlinear susceptibility correction for dataset %s.', bold_file)
-                summary.inputs.distortion_correction = 'SyN'
-                workflow.connect([
-                    (nonlinear_sdc_wf, func_reports_wf, [
-                        ('outputnode.out_mask_report', 'inputnode.bold_mask_report')]),
-                    (nonlinear_sdc_wf, bold_reg_wf, [
-                        ('outputnode.out_warp', 'inputnode.fieldwarp'),
-                        ('outputnode.out_reference_brain', 'inputnode.ref_bold_brain'),
-                        ('outputnode.out_mask', 'inputnode.ref_bold_mask')]),
-                ])
-            
-            if 'template' in output_spaces:
-                # Apply transforms in 1 shot
-                # Only use uncompressed output if AROMA is to be run
-                bold_mni_trans_wf = init_bold_mni_trans_wf(
-                    template=template,
-                    bold_file_size_gb=bold_file_size_gb,
-                    omp_nthreads=omp_nthreads,
-                    output_grid_ref=output_grid_ref,
-                    use_compression=not (low_mem and use_aroma),
-                    use_fieldwarp=(fmaps is not None or use_syn),
-                    name='bold_mni_trans_wf'
-                )
-
-            workflow.connect([
-                (inputnode, bold_mni_trans_wf, [
-                    ('bold_file', 'inputnode.name_source'),
-                    ('t1_2_mni_forward_transform', 'inputnode.t1_2_mni_forward_transform')]),
-                (bold_hmc_wf, bold_mni_trans_wf, [
-                    ('outputnode.bold_split', 'inputnode.bold_split'),
-                    ('outputnode.xforms', 'inputnode.hmc_xforms')]),
-                (bold_mni_trans_wf, outputnode, [('outputnode.bold_mni', 'bold_mni'),
-                                                 ('outputnode.bold_mask_mni', 'bold_mask_mni')]),
-            ])
-
-            if fmaps:
-                workflow.connect([
-                    (sdc_unwarp_wf, bold_mni_trans_wf, [
-                        ('outputnode.out_warp', 'inputnode.fieldwarp'),
-                        ('outputnode.out_mask', 'inputnode.bold_mask')]),
-                ])
-   
-            elif use_syn:
-                workflow.connect([
-                    (nonlinear_sdc_wf, bold_mni_trans_wf, [
-                        ('outputnode.out_warp', 'inputnode.fieldwarp'),
-                        ('outputnode.out_mask', 'inputnode.bold_mask')]),
-                ])
-
-        return workflow
- 
-    
-    # connect up the rest
-    else:
-        workflow.connect([
-            (inputnode, bold_reference_wf, [('bold_file', 'inputnode.bold_file')]),
-            (bold_reference_wf, bold_hmc_wf, [('outputnode.raw_ref_image', 'inputnode.raw_ref_image')]),
-            (inputnode, bold_reg_wf, [('bold_file', 'inputnode.name_source'),
-                                      ('t1_preproc', 'inputnode.t1_preproc'),
-                                      ('t1_brain', 'inputnode.t1_brain'),
-                                      ('t1_mask', 'inputnode.t1_mask'),
-                                      ('t1_seg', 'inputnode.t1_seg'),
-                                      # Undefined if --no-freesurfer, but this is safe
-                                      ('subjects_dir', 'inputnode.subjects_dir'),
-                                      ('subject_id', 'inputnode.subject_id'),
-                                      ('fs_2_t1_transform', 'inputnode.fs_2_t1_transform')
-                                      ]),
+            (inputnode, bold_reg_wf, [
+                ('bold_file', 'inputnode.name_source'),
+                ('t1_preproc', 'inputnode.t1_preproc'),
+                ('t1_brain', 'inputnode.t1_brain'),
+                ('t1_mask', 'inputnode.t1_mask'),
+                ('t1_seg', 'inputnode.t1_seg'),
+                # Undefined if --no-freesurfer, but this is safe
+                ('subjects_dir', 'inputnode.subjects_dir'),
+                ('subject_id', 'inputnode.subject_id'),
+                ('t1_2_fsnative_reverse_transform', 'inputnode.t1_2_fsnative_reverse_transform')
+                ]),
             (inputnode, bold_confounds_wf, [('t1_tpms', 'inputnode.t1_tpms'),
                                             ('t1_mask', 'inputnode.t1_mask')]),
             (bold_hmc_wf, bold_reg_wf, [('outputnode.bold_split', 'inputnode.bold_split'),
@@ -520,10 +377,9 @@
             (bold_reg_wf, bold_confounds_wf, [
                 ('outputnode.bold_t1', 'inputnode.bold_t1'),
                 ('outputnode.bold_mask_t1', 'inputnode.bold_mask_t1')]),
-            (bold_reference_wf, func_reports_wf, [
-                ('outputnode.validation_report', 'inputnode.validation_report')]),
             (bold_reg_wf, func_reports_wf, [
                 ('outputnode.out_report', 'inputnode.bold_reg_report'),
+                ('outputnode.fallback', 'inputnode.bold_reg_fallback'),
             ]),
             (bold_confounds_wf, outputnode, [
                 ('outputnode.confounds_file', 'confounds'),
@@ -538,18 +394,21 @@
                 ('outputnode.tcompcor_report', 'inputnode.tcompcor_report'),
                 ('outputnode.ica_aroma_report', 'inputnode.ica_aroma_report')]),
             (bold_confounds_wf, summary, [('outputnode.confounds_list', 'confounds')]),
-            (summary, func_reports_wf, [('out_report', 'inputnode.summary_report')]),
+            (bold_reg_wf, summary, [('outputnode.fallback', 'fallback')]),
         ])
-
-        # bool('TooShort') == True, so check True explicitly
-        if run_stc is True:
-            workflow.connect([
-                (bold_reference_wf, bold_stc_wf, [('outputnode.bold_file', 'inputnode.bold_file'),
-                                                  ('outputnode.skip_vols', 'inputnode.skip_vols')]),
-                (bold_stc_wf, bold_hmc_wf, [('outputnode.stc_file', 'inputnode.bold_file')])])
-        else:
-            workflow.connect([
-                (bold_reference_wf, bold_hmc_wf, [('outputnode.bold_file', 'inputnode.bold_file')])])
+    else:
+        summary.inputs.confounds = []
+        summary.inputs.fallback = False
+
+    # bool('TooShort') == True, so check True explicitly
+    if run_stc is True:
+        workflow.connect([
+            (bold_reference_wf, bold_stc_wf, [('outputnode.bold_file', 'inputnode.bold_file'),
+                                              ('outputnode.skip_vols', 'inputnode.skip_vols')]),
+            (bold_stc_wf, bold_hmc_wf, [('outputnode.stc_file', 'inputnode.bold_file')])])
+    else:
+        workflow.connect([
+            (bold_reference_wf, bold_hmc_wf, [('outputnode.bold_file', 'inputnode.bold_file')])])
 
     # Cases:
     # fmaps | use_syn | force_syn  |  ACTION
@@ -562,15 +421,89 @@
 
     # Predefine to pacify the lintian checks about
     # "could be used before defined" - logic was tested to be sound
-        nonlinear_sdc_wf = sdc_unwarp_wf = None
-
-        if use_syn:
-            nonlinear_sdc_wf = init_nonlinear_sdc_wf(
-                bold_file=bold_file, layout=layout, freesurfer=freesurfer, bold2t1w_dof=bold2t1w_dof,
-                template=template, omp_nthreads=omp_nthreads)
-
-<<<<<<< HEAD
-=======
+    nonlinear_sdc_wf = sdc_unwarp_wf = None
+
+    if fmaps:
+        # In case there are multiple fieldmaps prefer EPI
+        fmaps.sort(key=lambda fmap: {'epi': 0, 'fieldmap': 1, 'phasediff': 2}[fmap['type']])
+        fmap = fmaps[0]
+
+        LOGGER.info('Fieldmap estimation: type "%s" found', fmap['type'])
+        summary.inputs.distortion_correction = fmap['type']
+
+        if fmap['type'] == 'epi':
+            epi_fmaps = [fmap_['epi'] for fmap_ in fmaps if fmap_['type'] == 'epi']
+            sdc_unwarp_wf = init_pepolar_unwarp_wf(fmaps=epi_fmaps,
+                                                   layout=layout,
+                                                   bold_file=bold_file,
+                                                   omp_nthreads=omp_nthreads,
+                                                   name='pepolar_unwarp_wf')
+        else:
+            # Import specific workflows here, so we don't brake everything with one
+            # unused workflow.
+            from .fieldmap import init_fmap_estimator_wf, init_sdc_unwarp_wf
+            fmap_estimator_wf = init_fmap_estimator_wf(fmap_bids=fmap,
+                                                       reportlets_dir=reportlets_dir,
+                                                       omp_nthreads=omp_nthreads,
+                                                       fmap_bspline=fmap_bspline)
+            sdc_unwarp_wf = init_sdc_unwarp_wf(reportlets_dir=reportlets_dir,
+                                               omp_nthreads=omp_nthreads,
+                                               fmap_bspline=fmap_bspline,
+                                               fmap_demean=fmap_demean,
+                                               debug=debug,
+                                               name='sdc_unwarp_wf')
+            workflow.connect([
+                (fmap_estimator_wf, sdc_unwarp_wf, [
+                    ('outputnode.fmap', 'inputnode.fmap'),
+                    ('outputnode.fmap_ref', 'inputnode.fmap_ref'),
+                    ('outputnode.fmap_mask', 'inputnode.fmap_mask')]),
+            ])
+
+        # Connections and workflows common for all types of fieldmaps
+        workflow.connect([
+            (inputnode, sdc_unwarp_wf, [('bold_file', 'inputnode.name_source')]),
+            (bold_reference_wf, sdc_unwarp_wf, [
+                ('outputnode.ref_image', 'inputnode.in_reference'),
+                ('outputnode.ref_image_brain', 'inputnode.in_reference_brain'),
+                ('outputnode.bold_mask', 'inputnode.in_mask')]),
+            (sdc_unwarp_wf, func_reports_wf, [
+                ('outputnode.out_mask_report', 'inputnode.bold_mask_report')])
+        ])
+
+        # Report on BOLD correction
+        fmap_unwarp_report_wf = init_fmap_unwarp_report_wf(reportlets_dir=reportlets_dir,
+                                                           name='fmap_unwarp_report_wf')
+        if not dismiss_t1w:
+            workflow.connect([
+                (sdc_unwarp_wf, bold_reg_wf, [
+                    ('outputnode.out_warp', 'inputnode.fieldwarp'),
+                    ('outputnode.out_reference_brain', 'inputnode.ref_bold_brain'),
+                    ('outputnode.out_mask', 'inputnode.ref_bold_mask')]),
+                (inputnode, fmap_unwarp_report_wf, [
+                    ('t1_seg', 'inputnode.in_seg'),
+                    ('bold_file', 'inputnode.name_source')]),
+                (bold_reference_wf, fmap_unwarp_report_wf, [
+                    ('outputnode.ref_image', 'inputnode.in_pre')]),
+                (sdc_unwarp_wf, fmap_unwarp_report_wf, [
+                    ('outputnode.out_reference', 'inputnode.in_post')]),
+                (bold_reg_wf, fmap_unwarp_report_wf, [
+                    ('outputnode.itk_t1_to_bold', 'inputnode.in_xfm')]),
+            ])
+    elif not use_syn:
+        LOGGER.warn('No fieldmaps found or they were ignored, building base workflow '
+                    'for dataset %s.', bold_file)
+        summary.inputs.distortion_correction = 'None'
+        workflow.connect([
+            (bold_reference_wf, func_reports_wf, [
+                ('outputnode.bold_mask_report', 'inputnode.bold_mask_report')]),
+        ])
+        if not dismiss_t1w:
+            workflow.connect([
+                (bold_reference_wf, bold_reg_wf, [
+                    ('outputnode.ref_image_brain', 'inputnode.ref_bold_brain'),
+                    ('outputnode.bold_mask', 'inputnode.ref_bold_mask')]),
+                ])
+
     if use_syn:
         nonlinear_sdc_wf = init_nonlinear_sdc_wf(
             bold_file=bold_file, bold_pe=bold_pe, freesurfer=freesurfer, bold2t1w_dof=bold2t1w_dof,
@@ -592,95 +525,63 @@
             LOGGER.warn('No fieldmaps found or they were ignored. Using EXPERIMENTAL '
                         'nonlinear susceptibility correction for dataset %s.', bold_file)
             summary.inputs.distortion_correction = 'SyN'
->>>>>>> b7ffa00a
             workflow.connect([
-                (inputnode, nonlinear_sdc_wf, [
-                    ('t1_brain', 'inputnode.t1_brain'),
-                    ('t1_seg', 'inputnode.t1_seg'),
-                    ('t1_2_mni_reverse_transform', 'inputnode.t1_2_mni_reverse_transform'),
-                    ('subjects_dir', 'inputnode.subjects_dir'),
-                    ('subject_id', 'inputnode.subject_id')]),
-                (bold_reference_wf, nonlinear_sdc_wf, [
-                    ('outputnode.ref_image_brain', 'inputnode.bold_ref')]),
                 (nonlinear_sdc_wf, func_reports_wf, [
-                    ('outputnode.out_warp_report', 'inputnode.syn_sdc_report')]),
+                    ('outputnode.out_mask_report', 'inputnode.bold_mask_report')]),
+                (nonlinear_sdc_wf, bold_reg_wf, [
+                    ('outputnode.out_warp', 'inputnode.fieldwarp'),
+                    ('outputnode.out_reference_brain', 'inputnode.ref_bold_brain'),
+                    ('outputnode.out_mask', 'inputnode.ref_bold_mask')]),
             ])
 
-            # XXX Eliminate branch when forcing isn't an option
-            if not fmaps:
-                LOGGER.warn('No fieldmaps found or they were ignored. Using EXPERIMENTAL '
-                            'nonlinear susceptibility correction for dataset %s.', bold_file)
-                summary.inputs.distortion_correction = 'SyN'
-                workflow.connect([
-                    (nonlinear_sdc_wf, func_reports_wf, [
-                        ('outputnode.out_mask_report', 'inputnode.bold_mask_report')]),
-                    (nonlinear_sdc_wf, bold_reg_wf, [
-                        ('outputnode.out_warp', 'inputnode.fieldwarp'),
-                        ('outputnode.out_reference_brain', 'inputnode.ref_bold_brain'),
-                        ('outputnode.out_mask', 'inputnode.ref_bold_mask')]),
-                ])
-
-        if 'template' in output_spaces:
-            # Apply transforms in 1 shot
-            # Only use uncompressed output if AROMA is to be run
-            bold_mni_trans_wf = init_bold_mni_trans_wf(
-                template=template,
-                bold_file_size_gb=bold_file_size_gb,
-                omp_nthreads=omp_nthreads,
-                output_grid_ref=output_grid_ref,
-                use_compression=not (low_mem and use_aroma),
-                use_fieldwarp=(fmaps is not None or use_syn),
-                name='bold_mni_trans_wf'
-            )
-
+    if not dismiss_t1w and 'template' in output_spaces:
+        # Apply transforms in 1 shot
+        # Only use uncompressed output if AROMA is to be run
+        bold_mni_trans_wf = init_bold_mni_trans_wf(
+            template=template,
+            bold_file_size_gb=bold_file_size_gb,
+            omp_nthreads=omp_nthreads,
+            output_grid_ref=output_grid_ref,
+            use_compression=not (low_mem and use_aroma),
+            use_fieldwarp=(fmaps is not None or use_syn),
+            name='bold_mni_trans_wf'
+        )
+
+        workflow.connect([
+            (inputnode, bold_mni_trans_wf, [
+                ('bold_file', 'inputnode.name_source'),
+                ('t1_2_mni_forward_transform', 'inputnode.t1_2_mni_forward_transform')]),
+            (bold_hmc_wf, bold_mni_trans_wf, [
+                ('outputnode.bold_split', 'inputnode.bold_split'),
+                ('outputnode.xforms', 'inputnode.hmc_xforms')]),
+            (bold_reg_wf, bold_mni_trans_wf, [
+                ('outputnode.itk_bold_to_t1', 'inputnode.itk_bold_to_t1')]),
+            (bold_mni_trans_wf, outputnode, [('outputnode.bold_mni', 'bold_mni'),
+                                             ('outputnode.bold_mask_mni', 'bold_mask_mni')]),
+            (bold_mni_trans_wf, bold_confounds_wf, [
+                ('outputnode.bold_mask_mni', 'inputnode.bold_mask_mni'),
+                ('outputnode.bold_mni', 'inputnode.bold_mni')])
+        ])
+
+        if fmaps:
             workflow.connect([
-                (inputnode, bold_mni_trans_wf, [
-                    ('bold_file', 'inputnode.name_source'),
-                    ('t1_2_mni_forward_transform', 'inputnode.t1_2_mni_forward_transform')]),
-                (bold_hmc_wf, bold_mni_trans_wf, [
-                    ('outputnode.bold_split', 'inputnode.bold_split'),
-                    ('outputnode.xforms', 'inputnode.hmc_xforms')]),
-                (bold_reg_wf, bold_mni_trans_wf, [
-                    ('outputnode.itk_bold_to_t1', 'inputnode.itk_bold_to_t1')]),
-                (bold_mni_trans_wf, outputnode, [('outputnode.bold_mni', 'bold_mni'),
-                                                 ('outputnode.bold_mask_mni', 'bold_mask_mni')]),
-                (bold_mni_trans_wf, bold_confounds_wf, [
-                    ('outputnode.bold_mask_mni', 'inputnode.bold_mask_mni'),
-                    ('outputnode.bold_mni', 'inputnode.bold_mni')])
+                (sdc_unwarp_wf, bold_mni_trans_wf, [
+                    ('outputnode.out_warp', 'inputnode.fieldwarp'),
+                    ('outputnode.out_mask', 'inputnode.bold_mask')]),
             ])
-
-            if fmaps:
-                workflow.connect([
-                    (sdc_unwarp_wf, bold_mni_trans_wf, [
-                        ('outputnode.out_warp', 'inputnode.fieldwarp'),
-                        ('outputnode.out_mask', 'inputnode.bold_mask')]),
-                ])
-            elif use_syn:
-                workflow.connect([
-                    (nonlinear_sdc_wf, bold_mni_trans_wf, [
-                        ('outputnode.out_warp', 'inputnode.fieldwarp'),
+        elif use_syn:
+            workflow.connect([
+                (nonlinear_sdc_wf, bold_mni_trans_wf, [
+                    ('outputnode.out_warp', 'inputnode.fieldwarp'),
                     ('outputnode.out_mask', 'inputnode.bold_mask')]),
             ])
         else:
             workflow.connect([
                 (bold_reference_wf, bold_mni_trans_wf, [
                     ('outputnode.bold_mask', 'inputnode.bold_mask')]),
-                ])
-
-<<<<<<< HEAD
-        if freesurfer and any(space.startswith('fs') for space in output_spaces):
-            LOGGER.info('Creating BOLD surface-sampling workflow.')
-            bold_surf_wf = init_bold_surf_wf(output_spaces=output_spaces,
-                                             medial_surface_nan=medial_surface_nan,
-                                             name='bold_surf_wf')
-            workflow.connect([
-                (inputnode, bold_surf_wf, [('subjects_dir', 'inputnode.subjects_dir'),
-                                           ('subject_id', 'inputnode.subject_id')]),
-                (bold_reg_wf, bold_surf_wf, [('outputnode.bold_t1', 'inputnode.source_file')]),
-                (bold_surf_wf, outputnode, [('outputnode.surfaces', 'surfaces')]),
             ])
-=======
-    if freesurfer and any(space.startswith('fs') for space in output_spaces):
+
+    if not dismiss_t1w and freesurfer and any(space.startswith('fs') for space in output_spaces):
         LOGGER.info('Creating BOLD surface-sampling workflow.')
         bold_surf_wf = init_bold_surf_wf(output_spaces=output_spaces,
                                          medial_surface_nan=medial_surface_nan,
@@ -694,9 +595,8 @@
             (bold_reg_wf, bold_surf_wf, [('outputnode.bold_t1', 'inputnode.source_file')]),
             (bold_surf_wf, outputnode, [('outputnode.surfaces', 'surfaces')]),
         ])
->>>>>>> b7ffa00a
-
-        return workflow
+
+    return workflow
 
 
 def init_bold_reference_wf(omp_nthreads, bold_file=None, name='bold_reference_wf'):
@@ -943,11 +843,7 @@
     return workflow
 
 
-<<<<<<< HEAD
-def init_bold_reg_wf(freesurfer, dismiss_t1w, bold2t1w_dof, bold_file_size_gb, omp_nthreads,
-=======
 def init_bold_reg_wf(freesurfer, use_bbr, bold2t1w_dof, bold_file_size_gb, omp_nthreads,
->>>>>>> b7ffa00a
                      name='bold_reg_wf', use_compression=True,
                      use_fieldwarp=False):
     """
