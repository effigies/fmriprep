#!/usr/bin/env python
# -*- coding: utf-8 -*-

"""
fMRI preprocessing workflow
=====
"""

import os
from pathlib import Path
import logging
import sys
import gc
import uuid
import warnings
from argparse import ArgumentParser
from argparse import RawTextHelpFormatter
from multiprocessing import cpu_count
from time import strftime

logging.addLevelName(25, 'IMPORTANT')  # Add a new level between INFO and WARNING
logging.addLevelName(15, 'VERBOSE')  # Add a new level between INFO and DEBUG
logger = logging.getLogger('cli')


def _warn_redirect(message, category, filename, lineno, file=None, line=None):
    logger.warning('Captured warning (%s): %s', category, message)


def check_deps(workflow):
    from nipype.utils.filemanip import which
    return sorted(
        (node.interface.__class__.__name__, node.interface._cmd)
        for node in workflow._get_all_nodes()
        if (hasattr(node.interface, '_cmd') and
            which(node.interface._cmd.split()[0]) is None))


def get_parser():
    """Build parser object"""
    from smriprep.cli.utils import ParseTemplates
    from templateflow.api import templates
    from ..__about__ import __version__
    from ..workflows.bold.resampling import NONSTANDARD_REFERENCES

    verstr = 'fmriprep v{}'.format(__version__)

    parser = ArgumentParser(description='FMRIPREP: fMRI PREProcessing workflows',
                            formatter_class=RawTextHelpFormatter)

    # Arguments as specified by BIDS-Apps
    # required, positional arguments
    # IMPORTANT: they must go directly with the parser object
    parser.add_argument('bids_dir', action='store', type=Path,
                        help='the root folder of a BIDS valid dataset (sub-XXXXX folders should '
                             'be found at the top level in this folder).')
    parser.add_argument('output_dir', action='store', type=Path,
                        help='the output path for the outcomes of preprocessing and visual '
                             'reports')
    parser.add_argument('analysis_level', choices=['participant'],
                        help='processing stage to be run, only "participant" in the case of '
                             'FMRIPREP (see BIDS-Apps specification).')

    # optional arguments
    parser.add_argument('--version', action='version', version=verstr)

    g_bids = parser.add_argument_group('Options for filtering BIDS queries')
    g_bids.add_argument('--skip_bids_validation', '--skip-bids-validation', action='store_true',
                        default=False,
                        help='assume the input dataset is BIDS compliant and skip the validation')
    g_bids.add_argument('--participant_label', '--participant-label', action='store', nargs='+',
                        help='a space delimited list of participant identifiers or a single '
                             'identifier (the sub- prefix can be removed)')
    # Re-enable when option is actually implemented
    # g_bids.add_argument('-s', '--session-id', action='store', default='single_session',
    #                     help='select a specific session to be processed')
    # Re-enable when option is actually implemented
    # g_bids.add_argument('-r', '--run-id', action='store', default='single_run',
    #                     help='select a specific run to be processed')
    g_bids.add_argument('-t', '--task-id', action='store',
                        help='select a specific task to be processed')
    g_bids.add_argument('--echo-idx', action='store', type=int,
                        help='select a specific echo to be processed in a multiecho series')

    g_perfm = parser.add_argument_group('Options to handle performance')
    g_perfm.add_argument('--nthreads', '--n_cpus', '-n-cpus', action='store', type=int,
                         help='maximum number of threads across all processes')
    g_perfm.add_argument('--omp-nthreads', action='store', type=int, default=0,
                         help='maximum number of threads per-process')
    g_perfm.add_argument('--mem_mb', '--mem-mb', action='store', default=0, type=int,
                         help='upper bound memory limit for FMRIPREP processes')
    g_perfm.add_argument('--low-mem', action='store_true',
                         help='attempt to reduce memory usage (will increase disk usage '
                              'in working directory)')
    g_perfm.add_argument('--use-plugin', action='store', default=None,
                         help='nipype plugin configuration file')
    g_perfm.add_argument('--anat-only', action='store_true',
                         help='run anatomical workflows only')
    g_perfm.add_argument('--boilerplate', action='store_true',
                         help='generate boilerplate only')
    g_perfm.add_argument('--ignore-aroma-denoising-errors', action='store_true',
                         default=False,
                         help='DEPRECATED (now does nothing, see --error-on-aroma-warnings) '
                              '- ignores the errors ICA_AROMA returns when there are no '
                              'components classified as either noise or signal')
    g_perfm.add_argument('--error-on-aroma-warnings', action='store_true',
                         default=False,
                         help='Raise an error if ICA_AROMA does not produce sensible output '
                              '(e.g., if all the components are classified as signal or noise)')
    g_perfm.add_argument("-v", "--verbose", dest="verbose_count", action="count", default=0,
                         help="increases log verbosity for each occurence, debug level is -vvv")
    g_perfm.add_argument('--debug', action='store_true', default=False,
                         help='DEPRECATED - Does not do what you want.')

    g_conf = parser.add_argument_group('Workflow configuration')
    g_conf.add_argument(
        '--ignore', required=False, action='store', nargs="+", default=[],
        choices=['fieldmaps', 'slicetiming', 'sbref'],
        help='ignore selected aspects of the input dataset to disable corresponding '
             'parts of the workflow (a space delimited list)')
    g_conf.add_argument(
        '--longitudinal', action='store_true',
        help='treat dataset as longitudinal - may increase runtime')
    g_conf.add_argument(
        '--t2s-coreg', action='store_true',
        help='If provided with multi-echo BOLD dataset, create T2*-map and perform '
             'T2*-driven coregistration. When multi-echo data is provided and this '
             'option is not enabled, standard EPI-T1 coregistration is performed '
             'using the middle echo.')
    g_conf.add_argument(
        '--output-spaces', nargs='+', action=ParseTemplates,
        help="""\
Standard and non-standard spaces to resample anatomical and functional images to. \
Standard spaces may be specified by the form \
``<TEMPLATE>[:res-<resolution>][:cohort-<label>][...]``, where ``<TEMPLATE>`` is \
a keyword (valid keywords: %s) or path pointing to a user-supplied template, and \
may be followed by optional, colon-separated parameters. \
Non-standard spaces (valid keywords: %s) imply specific orientations and sampling \
grids""" % (', '.join('"%s"' % s for s in templates()),
            ', '.join(NONSTANDARD_REFERENCES)))

    g_conf.add_argument(
        '--output-space', required=False, action='store', type=str, nargs='+',
        choices=['T1w', 'template', 'fsnative', 'fsaverage', 'fsaverage6', 'fsaverage5'],
        help='DEPRECATED: please use ``--output-spaces`` instead.'
    )
    g_conf.add_argument(
        '--template', required=False, action='store', type=str,
        choices=['MNI152NLin2009cAsym'],
        help='volume template space (default: MNI152NLin2009cAsym). '
             'DEPRECATED: please use ``--output-spaces`` instead.')
    g_conf.add_argument(
        '--template-resampling-grid', required=False, action='store',
        help='Keyword ("native", "1mm", or "2mm") or path to an existing file. '
             'Allows to define a reference grid for the resampling of BOLD images in template '
             'space. Keyword "native" will use the original BOLD grid as reference. '
             'Keywords "1mm" and "2mm" will use the corresponding isotropic template '
             'resolutions. If a path is given, the grid of that image will be used. '
             'It determines the field of view and resolution of the output images, '
             'but is not used in normalization. '
             'DEPRECATED: please use ``--output-spaces`` instead.')
    g_conf.add_argument('--bold2t1w-dof', action='store', default=6, choices=[6, 9, 12], type=int,
                        help='Degrees of freedom when registering BOLD to T1w images. '
                             '6 degrees (rotation and translation) are used by default.')
    g_conf.add_argument(
        '--force-bbr', action='store_true', dest='use_bbr', default=None,
        help='Always use boundary-based registration (no goodness-of-fit checks)')
    g_conf.add_argument(
        '--force-no-bbr', action='store_false', dest='use_bbr', default=None,
        help='Do not use boundary-based registration (no goodness-of-fit checks)')
    g_conf.add_argument(
        '--medial-surface-nan', required=False, action='store_true', default=False,
        help='Replace medial wall values with NaNs on functional GIFTI files. Only '
        'performed for GIFTI files mapped to a freesurfer subject (fsaverage or fsnative).')
    g_conf.add_argument(
        '--dummy-scans', required=False, action='store', default=None, type=int,
        help='Number of non steady state volumes.')

    # ICA_AROMA options
    g_aroma = parser.add_argument_group('Specific options for running ICA_AROMA')
    g_aroma.add_argument('--use-aroma', action='store_true', default=False,
                         help='add ICA_AROMA to your preprocessing stream')
    g_aroma.add_argument('--aroma-melodic-dimensionality', action='store',
                         default=-200, type=int,
                         help='Exact or maximum number of MELODIC components to estimate '
                         '(positive = exact, negative = maximum)')

    # Confounds options
    g_confounds = parser.add_argument_group('Specific options for estimating confounds')
    g_confounds.add_argument(
        '--return-all-components', required=False, action='store_true', default=False,
        help='Include all components estimated in CompCor decomposition in the confounds '
             'file instead of only the components sufficient to explain 50 percent of '
             'BOLD variance in each CompCor mask')
    g_confounds.add_argument(
        '--fd-spike-threshold', required=False, action='store', default=0.5, type=float,
        help='Threshold for flagging a frame as an outlier on the basis of framewise '
             'displacement')
    g_confounds.add_argument(
        '--dvars-spike-threshold', required=False, action='store', default=1.5, type=float,
        help='Threshold for flagging a frame as an outlier on the basis of standardised '
             'DVARS')

    #  ANTs options
    g_ants = parser.add_argument_group('Specific options for ANTs registrations')
    g_ants.add_argument('--skull-strip-template', action='store', default='OASIS30ANTs',
                        choices=['OASIS30ANTs', 'NKI', 'MNI152NLin2009cAsym'],
                        help='select ANTs skull-stripping template (default: OASIS30ANTs))')
    g_ants.add_argument('--skull-strip-fixed-seed', action='store_true',
                        help='do not use a random seed for skull-stripping - will ensure '
                             'run-to-run replicability when used with --omp-nthreads 1')

    # Fieldmap options
    g_fmap = parser.add_argument_group('Specific options for handling fieldmaps')
    g_fmap.add_argument('--fmap-bspline', action='store_true', default=False,
                        help='fit a B-Spline field using least-squares (experimental)')
    g_fmap.add_argument('--fmap-no-demean', action='store_false', default=True,
                        help='do not remove median (within mask) from fieldmap')

    # SyN-unwarp options
    g_syn = parser.add_argument_group('Specific options for SyN distortion correction')
    g_syn.add_argument('--use-syn-sdc', action='store_true', default=False,
                       help='EXPERIMENTAL: Use fieldmap-free distortion correction')
    g_syn.add_argument('--force-syn', action='store_true', default=False,
                       help='EXPERIMENTAL/TEMPORARY: Use SyN correction in addition to '
                       'fieldmap correction, if available')

    # FreeSurfer options
    g_fs = parser.add_argument_group('Specific options for FreeSurfer preprocessing')
    g_fs.add_argument(
        '--fs-license-file', metavar='PATH', type=Path,
        help='Path to FreeSurfer license key file. Get it (for free) by registering'
             ' at https://surfer.nmr.mgh.harvard.edu/registration.html')

    # Surface generation xor
    g_surfs = parser.add_argument_group('Surface preprocessing options')
    g_surfs.add_argument('--no-submm-recon', action='store_false', dest='hires',
                         help='disable sub-millimeter (hires) reconstruction')
    g_surfs_xor = g_surfs.add_mutually_exclusive_group()
    g_surfs_xor.add_argument('--cifti-output', action='store_true', default=False,
                             help='output BOLD files as CIFTI dtseries')
    g_surfs_xor.add_argument('--fs-no-reconall', '--no-freesurfer',
                             action='store_false', dest='run_reconall',
                             help='disable FreeSurfer surface preprocessing.'
                             ' Note : `--no-freesurfer` is deprecated and will be removed in 1.2.'
                             ' Use `--fs-no-reconall` instead.')

    g_other = parser.add_argument_group('Other options')
    g_other.add_argument('-w', '--work-dir', action='store', type=Path, default=Path('work'),
                         help='path where intermediate results should be stored')
    g_other.add_argument(
        '--resource-monitor', action='store_true', default=False,
        help='enable Nipype\'s resource monitoring to keep track of memory and CPU usage')
    g_other.add_argument(
        '--reports-only', action='store_true', default=False,
        help='only generate reports, don\'t run workflows. This will only rerun report '
             'aggregation, not reportlet generation for specific nodes.')
    g_other.add_argument(
        '--run-uuid', action='store', default=None,
        help='Specify UUID of previous run, to include error logs in report. '
             'No effect without --reports-only.')
    g_other.add_argument('--write-graph', action='store_true', default=False,
                         help='Write workflow graph.')
    g_other.add_argument('--stop-on-first-crash', action='store_true', default=False,
                         help='Force stopping on first crash, even if a work directory'
                              ' was specified.')
    g_other.add_argument('--notrack', action='store_true', default=False,
                         help='Opt-out of sending tracking information of this run to '
                              'the FMRIPREP developers. This information helps to '
                              'improve FMRIPREP and provides an indicator of real '
                              'world usage crucial for obtaining funding.')
    g_other.add_argument('--sloppy', action='store_true', default=False,
                         help='Use low-quality tools for speed - TESTING ONLY')

    return parser


def main():
    """Entry point"""
    from nipype import logging as nlogging
    from multiprocessing import set_start_method, Process, Manager
    from ..utils.bids import write_derivative_description, validate_input_dir
    set_start_method('forkserver')

    warnings.showwarning = _warn_redirect
    opts = get_parser().parse_args()

    exec_env = os.name

    # special variable set in the container
    if os.getenv('IS_DOCKER_8395080871'):
        exec_env = 'singularity'
        cgroup = Path('/proc/1/cgroup')
        if cgroup.exists() and 'docker' in cgroup.read_text():
            exec_env = 'docker'
            if os.getenv('DOCKER_VERSION_8395080871'):
                exec_env = 'fmriprep-docker'

    sentry_sdk = None
    if not opts.notrack:
        import sentry_sdk
        from ..utils.sentry import sentry_setup
        sentry_setup(opts, exec_env)

    if opts.debug:
        print('WARNING: Option --debug is deprecated and has no effect',
              file=sys.stderr)

    # Validate inputs
    if not opts.skip_bids_validation:
        print("Making sure the input data is BIDS compliant (warnings can be ignored in most "
              "cases).")
        validate_input_dir(exec_env, opts.bids_dir, opts.participant_label)

    # FreeSurfer license
    default_license = str(Path(os.getenv('FREESURFER_HOME')) / 'license.txt')
    # Precedence: --fs-license-file, $FS_LICENSE, default_license
    license_file = opts.fs_license_file or Path(os.getenv('FS_LICENSE', default_license))
    if not license_file.exists():
        raise RuntimeError("""\
ERROR: a valid license file is required for FreeSurfer to run. fMRIPrep looked for an existing \
license file at several paths, in this order: 1) command line argument ``--fs-license-file``; \
2) ``$FS_LICENSE`` environment variable; and 3) the ``$FREESURFER_HOME/license.txt`` path. Get it \
(for free) by registering at https://surfer.nmr.mgh.harvard.edu/registration.html""")
    os.environ['FS_LICENSE'] = str(license_file.resolve())

    # Retrieve logging level
    log_level = int(max(25 - 5 * opts.verbose_count, logging.DEBUG))
    # Set logging
    logger.setLevel(log_level)
    nlogging.getLogger('nipype.workflow').setLevel(log_level)
    nlogging.getLogger('nipype.interface').setLevel(log_level)
    nlogging.getLogger('nipype.utils').setLevel(log_level)

    # Call build_workflow(opts, retval)
    with Manager() as mgr:
        retval = mgr.dict()
        p = Process(target=build_workflow, args=(opts, retval))
        p.start()
        p.join()

        retcode = p.exitcode or retval.get('return_code', 0)

        bids_dir = Path(retval.get('bids_dir'))
        output_dir = Path(retval.get('output_dir'))
        work_dir = Path(retval.get('work_dir'))
        plugin_settings = retval.get('plugin_settings', None)
        subject_list = retval.get('subject_list', None)
        fmriprep_wf = retval.get('workflow', None)
        run_uuid = retval.get('run_uuid', None)

    if opts.reports_only:
        sys.exit(int(retcode > 0))

    if opts.boilerplate:
        sys.exit(int(retcode > 0))

    if fmriprep_wf and opts.write_graph:
        fmriprep_wf.write_graph(graph2use="colored", format='svg', simple_form=True)

    retcode = retcode or int(fmriprep_wf is None)
    if retcode != 0:
        sys.exit(retcode)

    # Check workflow for missing commands
    missing = check_deps(fmriprep_wf)
    if missing:
        print("Cannot run fMRIPrep. Missing dependencies:", file=sys.stderr)
        for iface, cmd in missing:
            print("\t{} (Interface: {})".format(cmd, iface))
        sys.exit(2)
    # Clean up master process before running workflow, which may create forks
    gc.collect()

    # Sentry tracking
    if not opts.notrack:
        from ..utils.sentry import start_ping
        start_ping(run_uuid, len(subject_list))

    errno = 1  # Default is error exit unless otherwise set
    try:
        fmriprep_wf.run(**plugin_settings)
    except Exception as e:
        if not opts.notrack:
            from ..utils.sentry import process_crashfile
            crashfolders = [output_dir / 'fmriprep' / 'sub-{}'.format(s) / 'log' / run_uuid
                            for s in subject_list]
            for crashfolder in crashfolders:
                for crashfile in crashfolder.glob('crash*.*'):
                    process_crashfile(crashfile)

            if "Workflow did not execute cleanly" not in str(e):
                sentry_sdk.capture_exception(e)
        logger.critical('fMRIPrep failed: %s', e)
        raise
    else:
        if opts.run_reconall:
            from templateflow import api
            from niworkflows.utils.misc import _copy_any
            dseg_tsv = str(api.get('fsaverage', suffix='dseg', extensions=['.tsv']))
            _copy_any(dseg_tsv,
                      str(output_dir / 'fmriprep' / 'desc-aseg_dseg.tsv'))
            _copy_any(dseg_tsv,
                      str(output_dir / 'fmriprep' / 'desc-aparcaseg_dseg.tsv'))
        errno = 0
        logger.log(25, 'fMRIPrep finished without errors')
        if not opts.notrack:
            sentry_sdk.capture_message('fMRIPrep finished without errors',
                                       level='info')
    finally:
        from niworkflows.reports import generate_reports
        # Generate reports phase
        failed_reports = generate_reports(
            subject_list, output_dir, work_dir, run_uuid, packagename='fmriprep')
        write_derivative_description(bids_dir, output_dir / 'fmriprep')

        if failed_reports and not opts.notrack:
            sentry_sdk.capture_message(
                'Report generation failed for %d subjects' % failed_reports,
                level='error')
        sys.exit(int((errno + failed_reports) > 0))


def build_workflow(opts, retval):
    """
    Create the Nipype Workflow that supports the whole execution
    graph, given the inputs.

    All the checks and the construction of the workflow are done
    inside this function that has pickleable inputs and output
    dictionary (``retval``) to allow isolation using a
    ``multiprocessing.Process`` that allows fmriprep to enforce
    a hard-limited memory-scope.

    """
    from subprocess import check_call, CalledProcessError, TimeoutExpired
    from pkg_resources import resource_filename as pkgrf
    from shutil import copyfile
    from bids import BIDSLayout

    from nipype import logging, config as ncfg
    from niworkflows.utils.bids import collect_participants
    from niworkflows.reports import generate_reports
    from ..__about__ import __version__
    from ..workflows.base import init_fmriprep_wf

    logger = logging.getLogger('nipype.workflow')

    INIT_MSG = """
    Running fMRIPREP version {version}:
      * BIDS dataset path: {bids_dir}.
      * Participant list: {subject_list}.
      * Run identifier: {uuid}.
    """.format

    bids_dir = opts.bids_dir.resolve()
    output_dir = opts.output_dir.resolve()
    work_dir = opts.work_dir.resolve()

    retval['return_code'] = 1
    retval['workflow'] = None
    retval['bids_dir'] = str(bids_dir)
    retval['output_dir'] = str(output_dir)
    retval['work_dir'] = str(work_dir)

    if output_dir == bids_dir:
        logger.error(
            'The selected output folder is the same as the input BIDS folder. '
            'Please modify the output path (suggestion: %s).',
            bids_dir / 'derivatives' / ('fmriprep-%s' % __version__.split('+')[0]))
        retval['return_code'] = 1
        return retval

    output_spaces = parse_spaces(opts)

    # Set up some instrumental utilities
    run_uuid = '%s_%s' % (strftime('%Y%m%d-%H%M%S'), uuid.uuid4())
    retval['run_uuid'] = run_uuid

    # First check that bids_dir looks like a BIDS folder
    layout = BIDSLayout(str(bids_dir), validate=False)
    subject_list = collect_participants(
        layout, participant_label=opts.participant_label)
    retval['subject_list'] = subject_list

    # Load base plugin_settings from file if --use-plugin
    if opts.use_plugin is not None:
        from yaml import load as loadyml
        with open(opts.use_plugin) as f:
            plugin_settings = loadyml(f)
        plugin_settings.setdefault('plugin_args', {})
    else:
        # Defaults
        plugin_settings = {
            'plugin': 'MultiProc',
            'plugin_args': {
                'raise_insufficient': False,
                'maxtasksperchild': 1,
            }
        }

    # Resource management options
    # Note that we're making strong assumptions about valid plugin args
    # This may need to be revisited if people try to use batch plugins
    nthreads = plugin_settings['plugin_args'].get('n_procs')
    # Permit overriding plugin config with specific CLI options
    if nthreads is None or opts.nthreads is not None:
        nthreads = opts.nthreads
        if nthreads is None or nthreads < 1:
            nthreads = cpu_count()
        plugin_settings['plugin_args']['n_procs'] = nthreads

    if opts.mem_mb:
        plugin_settings['plugin_args']['memory_gb'] = opts.mem_mb / 1024

    omp_nthreads = opts.omp_nthreads
    if omp_nthreads == 0:
        omp_nthreads = min(nthreads - 1 if nthreads > 1 else cpu_count(), 8)

    if 1 < nthreads < omp_nthreads:
        logger.warning(
            'Per-process threads (--omp-nthreads=%d) exceed total '
            'threads (--nthreads/--n_cpus=%d)', omp_nthreads, nthreads)
    retval['plugin_settings'] = plugin_settings

    # Set up directories
    log_dir = output_dir / 'fmriprep' / 'logs'
    # Check and create output and working directories
    output_dir.mkdir(exist_ok=True, parents=True)
    log_dir.mkdir(exist_ok=True, parents=True)
    work_dir.mkdir(exist_ok=True, parents=True)

    # Nipype config (logs and execution)
    ncfg.update_config({
        'logging': {
            'log_directory': str(log_dir),
            'log_to_file': True
        },
        'execution': {
            'crashdump_dir': str(log_dir),
            'crashfile_format': 'txt',
            'get_linked_libs': False,
            'stop_on_first_crash': opts.stop_on_first_crash,
        },
        'monitoring': {
            'enabled': opts.resource_monitor,
            'sample_frequency': '0.5',
            'summary_append': True,
        }
    })

    if opts.resource_monitor:
        ncfg.enable_resource_monitor()

    # Called with reports only
    if opts.reports_only:
        logger.log(25, 'Running --reports-only on participants %s', ', '.join(subject_list))
        if opts.run_uuid is not None:
            run_uuid = opts.run_uuid
            retval['run_uuid'] = run_uuid
        retval['return_code'] = generate_reports(
            subject_list, output_dir, work_dir, run_uuid,
            packagename='fmriprep')
        return retval

    # Build main workflow
    logger.log(25, INIT_MSG(
        version=__version__,
        bids_dir=bids_dir,
        subject_list=subject_list,
        uuid=run_uuid)
    )

    retval['workflow'] = init_fmriprep_wf(
        anat_only=opts.anat_only,
        aroma_melodic_dim=opts.aroma_melodic_dimensionality,
        bold2t1w_dof=opts.bold2t1w_dof,
        cifti_output=opts.cifti_output,
        debug=opts.sloppy,
        echo_idx=opts.echo_idx,
        err_on_aroma_warn=opts.error_on_aroma_warnings,
        fmap_bspline=opts.fmap_bspline,
        fmap_demean=opts.fmap_no_demean,
        force_syn=opts.force_syn,
        freesurfer=opts.run_reconall,
        hires=opts.hires,
        ignore=opts.ignore,
        layout=layout,
        longitudinal=opts.longitudinal,
        low_mem=opts.low_mem,
        medial_surface_nan=opts.medial_surface_nan,
        omp_nthreads=omp_nthreads,
        output_dir=str(output_dir),
        output_spaces=output_spaces,
        run_uuid=run_uuid,
        regressors_all_comps=opts.return_all_components,
        regressors_fd_th=opts.fd_spike_threshold,
        regressors_dvars_th=opts.dvars_spike_threshold,
        skull_strip_fixed_seed=opts.skull_strip_fixed_seed,
        skull_strip_template=opts.skull_strip_template,
        subject_list=subject_list,
        t2s_coreg=opts.t2s_coreg,
        task_id=opts.task_id,
        use_aroma=opts.use_aroma,
        use_bbr=opts.use_bbr,
        use_syn=opts.use_syn_sdc,
<<<<<<< HEAD
        force_syn=opts.force_syn,
        use_aroma=opts.use_aroma,
        aroma_melodic_dim=opts.aroma_melodic_dimensionality,
        err_on_aroma_warn=opts.error_on_aroma_warnings,
        dummy_scans=opts.dummy_scans,
=======
        work_dir=str(work_dir),
>>>>>>> d82f80b0
    )
    retval['return_code'] = 0

    logs_path = Path(output_dir) / 'fmriprep' / 'logs'
    boilerplate = retval['workflow'].visit_desc()

    if boilerplate:
        # To please git-annex users and also to guarantee consistency
        # among different renderings of the same file, first remove any
        # existing one
        citation_files = {
            ext: logs_path / ('CITATION.%s' % ext)
            for ext in ('bib', 'tex', 'md', 'html')
        }
        for citation_file in citation_files.values():
            if citation_file.exists() or citation_file.is_symlink():
                citation_file.unlink()

        citation_files['md'].write_text(boilerplate)
        logger.log(25, 'Works derived from this fMRIPrep execution should '
                   'include the following boilerplate:\n\n%s', boilerplate)

        # Generate HTML file resolving citations
        cmd = ['pandoc', '-s', '--bibliography',
               pkgrf('fmriprep', 'data/boilerplate.bib'),
               '--filter', 'pandoc-citeproc',
               '--metadata', 'pagetitle="fMRIPrep citation boilerplate"',
               str(citation_files['md']),
               '-o', str(citation_files['html'])]
        try:
            check_call(cmd, timeout=10)
        except (FileNotFoundError, CalledProcessError, TimeoutExpired):
            logger.warning('Could not generate CITATION.html file:\n%s',
                           ' '.join(cmd))

        # Generate LaTex file resolving citations
        cmd = ['pandoc', '-s', '--bibliography',
               pkgrf('fmriprep', 'data/boilerplate.bib'),
               '--natbib', str(citation_files['md']),
               '-o', str(citation_files['tex'])]
        try:
            check_call(cmd, timeout=10)
        except (FileNotFoundError, CalledProcessError, TimeoutExpired):
            logger.warning('Could not generate CITATION.tex file:\n%s',
                           ' '.join(cmd))
        else:
            copyfile(pkgrf('fmriprep', 'data/boilerplate.bib'),
                     citation_files['bib'])

    return retval


def parse_spaces(opts):
    """Ensures the spaces are correctly parsed"""
    from sys import stderr
    from collections import OrderedDict
    from templateflow.api import templates as get_templates
    # Set the default template to 'MNI152NLin2009cAsym'
    output_spaces = opts.output_spaces or OrderedDict([('MNI152NLin2009cAsym', {})])

    if opts.template:
        print("""\
The ``--template`` option has been deprecated in version 1.4.0. Your selected template \
"%s" will be inserted at the front of the ``--output-spaces`` argument list. Please update \
your scripts to use ``--output-spaces``.""" % opts.template, file=stderr)
        deprecated_tpl_arg = [(opts.template, {})]
        # If output_spaces is not set, just replate the default - append otherwise
        if opts.output_spaces is not None:
            deprecated_tpl_arg += list(output_spaces.items())
        output_spaces = OrderedDict(deprecated_tpl_arg)

    if opts.output_space:
        print("""\
The ``--output_space`` option has been deprecated in version 1.4.0. Your selection of spaces \
"%s" will be inserted at the front of the ``--output-spaces`` argument list. Please update \
your scripts to use ``--output-spaces``.""" % ', '.join(opts.output_space), file=stderr)
        missing = set(opts.output_space)
        if 'template' in missing:
            missing.remove('template')
            if not opts.template:
                missing.add('MNI152NLin2009cAsym')
        missing = missing - set(output_spaces.keys())
        output_spaces.update({tpl: {} for tpl in missing})

    FS_SPACES = set(['fsnative', 'fsaverage', 'fsaverage6', 'fsaverage5'])
    if opts.run_reconall and not list(FS_SPACES.intersection(output_spaces.keys())):
        print("""\
Although ``--fs-no-reconall`` was not set (i.e., FreeSurfer is to be run), no FreeSurfer \
output space (valid values are: %s) was selected. Adding default "fsaverage5" to the \
list of output spaces.""" % ', '.join(FS_SPACES), file=stderr)
        output_spaces['fsaverage5'] = {}

    # Validity of some inputs
    # ERROR check if use_aroma was specified, but the correct template was not
    if opts.use_aroma and 'MNI152NLin6Asym' not in output_spaces:
        output_spaces['MNI152NLin6Asym'] = {'res': 2}
        print("""\
Option "--use-aroma" requires functional images to be resampled to MNI152NLin6Asym space. \
The argument "MNI152NLin6Asym:res-2" has been automatically added to the list of output spaces \
(option ``--output-spaces``).""", file=stderr)

    if opts.cifti_output and 'MNI152NLin2009cAsym' not in output_spaces:
        if 'MNI152NLin2009cAsym' not in output_spaces:
            output_spaces['MNI152NLin2009cAsym'] = {'res': 2}
            print("""Option ``--cifti-output`` requires functional images to be resampled to \
``MNI152NLin2009cAsym`` space. Such template identifier has been automatically added to the \
list of output spaces (option "--output-space").""", file=stderr)
        if not [s for s in output_spaces if s in ('fsaverage5', 'fsaverage6')]:
            output_spaces['fsaverage5'] = {}
            print("""Option ``--cifti-output`` requires functional images to be resampled to \
``fsaverage`` space. The argument ``fsaverage:den-10k`` (a.k.a ``fsaverage5``) has been \
automatically added to the list of output spaces (option ``--output-space``).""", file=stderr)

    if opts.template_resampling_grid is not None:
        print("""Option ``--template-resampling-grid`` is deprecated, please specify \
resampling grid options as modifiers to templates listed in ``--output-spaces``. \
The configuration value will be applied to ALL output standard spaces.""")
        if opts.template_resampling_grid != 'native':
            for key in output_spaces.keys():
                if key in get_templates():
                    output_spaces[key]['res'] = opts.template_resampling_grid[0]

    return output_spaces


if __name__ == '__main__':
    raise RuntimeError("fmriprep/cli/run.py should not be run directly;\n"
                       "Please `pip install` fmriprep and use the `fmriprep` command")<|MERGE_RESOLUTION|>--- conflicted
+++ resolved
@@ -604,15 +604,7 @@
         use_aroma=opts.use_aroma,
         use_bbr=opts.use_bbr,
         use_syn=opts.use_syn_sdc,
-<<<<<<< HEAD
-        force_syn=opts.force_syn,
-        use_aroma=opts.use_aroma,
-        aroma_melodic_dim=opts.aroma_melodic_dimensionality,
-        err_on_aroma_warn=opts.error_on_aroma_warnings,
-        dummy_scans=opts.dummy_scans,
-=======
         work_dir=str(work_dir),
->>>>>>> d82f80b0
     )
     retval['return_code'] = 0
 
