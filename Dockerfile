--- conflicted
+++ resolved
@@ -37,17 +37,10 @@
                     git \
                     libtool \
                     lsb-release \
+                    netbase \
                     pkg-config \
-<<<<<<< HEAD
                     unzip \
                     xvfb && \
-=======
-                    netbase \
-                    git && \
-    curl -sL https://deb.nodesource.com/setup_10.x | bash - && \
-    apt-get install -y --no-install-recommends \
-                    nodejs && \
->>>>>>> 3ceeea0d
     apt-get clean && rm -rf /var/lib/apt/lists/* /tmp/* /var/tmp/*
 
 ENV DEBIAN_FRONTEND="noninteractive" \
@@ -306,9 +299,6 @@
     find $HOME/.cache/templateflow -type d -exec chmod go=u {} + && \
     find $HOME/.cache/templateflow -type f -exec chmod go=u {} +
 
-# Hack: Install packages that are binary compatible with pinned numpy
-RUN pip install --no-cache-dir scikit-image==0.17.2 pywavelets==1.1.1
-
 # Installing FMRIPREP
 COPY . /src/fmriprep
 ARG VERSION
