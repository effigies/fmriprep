--- conflicted
+++ resolved
@@ -154,7 +154,6 @@
                         else:
                             scope.set_extra(k, v)
                     scope.level = 'fatal'
-<<<<<<< HEAD
 
                     # Group common events with pre specified fingerprints
                     fingerprint_dict = {'permission-denied': ["PermissionError: [Errno 13] "
@@ -177,23 +176,9 @@
                                 issue_title = new_fingerprint
                                 break
                         if fingerprint:
-=======
-                    message = '%s: %s\n\n' % (node_name, gist)
-                    # 8192 is the message size limit - the important info is probably at the end
-                    message += exception_text[-(8192-len(message)):]
-
-                    # remove file paths
-                    fingerprint = re.sub(r"(/[^/ ]*)+/?", '', message)
-                    # remove words containing numbers
-                    fingerprint = re.sub(r"([a-zA-Z]*[0-9]+[a-zA-Z]*)+", '', fingerprint)
-                    # adding the return code if it exists
-                    for line in message.split('\n'):
-                        if line.startswith("Return code"):
-                            fingerprint += line
->>>>>>> 617eb624
                             break
 
-                    message = issue_title + '\n\n' + exception_text
+                    message = issue_title + '\n\n' + exception_text[-(8192-len(message)):]
                     if not fingerprint:
                         # remove file paths
                         fingerprint = re.sub(r"(/[^/ ]*)+/?", '', message)
