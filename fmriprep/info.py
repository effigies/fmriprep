# -*- coding: utf-8 -*-
# emacs: -*- mode: python; py-indent-offset: 4; indent-tabs-mode: nil -*-
# vi: set ft=python sts=4 ts=4 sw=4 et:
"""
Base module variables
"""
from __future__ import unicode_literals

__version__ = '99.99.99'
__author__ = 'The CRN developers'
__copyright__ = 'Copyright 2016, Center for Reproducible Neuroscience, Stanford University'
__credits__ = ['Craig Moodie', 'Ross Blair', 'Oscar Esteban', 'Chris Gorgolewski', 'Shoshana Berleant',
               'Russell A. Poldrack']
__license__ = '3-clause BSD'
__maintainer__ = 'Ross Blair'
__email__ = 'crn.poldracklab@gmail.com'
__status__ = 'Prototype'
__url__ = 'https://github.com/poldracklab/fmriprep'
__packagename__ = 'fmriprep'
__description__ = "fMRIprep is a functional magnetic resonance image pre-processing pipeline that is designed to provide an easily accessible, state-of-the-art interface that is robust to differences in scan acquisition protocols and that requires minimal user input, while providing easily interpretable and comprehensive error and output reporting."
__longdesc__ = "This package is a functional magnetic resonance image preprocessing pipeline that is designed to provide an easily accessible, state-of-the-art interface that is robust to differences in scan acquisition protocols and that requires minimal user input, while providing easily interpretable and comprehensive error and output reporting. This open-source neuroimaging data processing tool is being developed as a part of the MRI image analysis and reproducibility platform offered by the CRN. This pipeline is heavily influenced by the `Human Connectome Project analysis pipelines <https://github.com/Washington-University/Pipelines>`_ and, as such, the backbone of this pipeline is a python reimplementation of the HCP `GenericfMRIVolumeProcessingPipeline.sh` script. However, a major difference is that this pipeline is executed using a `nipype workflow framework <http://nipype.readthedocs.io/en/latest/>`_. This allows for each call to a software module or binary to be controlled within the workflows, which removes the need for manual curation at every stage, while still providing all the output and error information that would be necessary for debugging and interpretation purposes. The fmriprep pipeline primarily utilizes FSL tools, but also utilizes ANTs tools at several stages such as skull stripping and template registration. This pipeline was designed to provide the best software implementation for each state of preprocessing, and will be updated as newer and better neuroimaging software become available."

DOWNLOAD_URL = (
    'https://pypi.python.org/packages/source/{name[0]}/{name}/{name}-{ver}.tar.gz'.format(
        name=__packagename__, ver=__version__))

SETUP_REQUIRES = [
    'setuptools>=18.0',
    'numpy',
    'cython',
]

REQUIRES = [
    'numpy',
    'lockfile',
    'future',
    'scikit-learn',
    'matplotlib',
    'nilearn',
    'sklearn',
    'nibabel>=2.1.0',
    'pandas',
    'grabbit',
    'pybids>=0.1.0',
    'nitime',
    'niworkflows',
<<<<<<< HEAD
    'statsmodels',
=======
>>>>>>> a82e1316
    'nipype',
]

LINKS_REQUIRES = []

TESTS_REQUIRES = [
    "mock",
    "codecov"
]

EXTRA_REQUIRES = {
    'doc': ['sphinx>=1.5.3', 'pydotplus', 'sphinx_rtd_theme', 'sphinx-argparse'],
    'tests': TESTS_REQUIRES,
    'duecredit': ['duecredit']
}

# Enable a handle to install all extra dependencies at once
EXTRA_REQUIRES['all'] = [val for _, val in list(EXTRA_REQUIRES.items())]
CLASSIFIERS = [
    'Development Status :: 3 - Alpha',
    'Intended Audience :: Science/Research',
    'Topic :: Scientific/Engineering :: Image Recognition',
    'License :: OSI Approved :: BSD License',
    'Programming Language :: Python :: 2.7',
    'Programming Language :: Python :: 3.5',
]<|MERGE_RESOLUTION|>--- conflicted
+++ resolved
@@ -44,10 +44,7 @@
     'pybids>=0.1.0',
     'nitime',
     'niworkflows',
-<<<<<<< HEAD
     'statsmodels',
-=======
->>>>>>> a82e1316
     'nipype',
 ]
 
