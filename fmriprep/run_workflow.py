#!/usr/bin/env python
# -*- coding: utf-8 -*-
# @Author: oesteban
# @Date:   2015-11-19 16:44:27
# @Last Modified by:   oesteban
# @Last Modified time: 2016-10-05 15:03:18
"""
fMRI preprocessing workflow
=====
"""
from __future__ import absolute_import, division, print_function, unicode_literals

import os
import os.path as op
import glob
import sys
import uuid
from argparse import ArgumentParser
from argparse import RawTextHelpFormatter
from multiprocessing import cpu_count
from time import strftime

def main():
    """Entry point"""
    from fmriprep import __version__
    parser = ArgumentParser(description='fMRI Preprocessing workflow',
                            formatter_class=RawTextHelpFormatter)

    # Arguments as specified by BIDS-Apps
    # required, positional arguments
    # IMPORTANT: they must go directly with the parser object
    parser.add_argument('bids_dir', action='store', default=os.getcwd())
    parser.add_argument('output_dir', action='store',
                        default=op.join(os.getcwd(), 'out'))
    parser.add_argument('analysis_level', choices=['participant'])

    # optional arguments
    parser.add_argument('--participant_label', action='store', nargs='+')
    parser.add_argument('-v', '--version', action='version',
                        version='fmriprep v{}'.format(__version__))

    # Other options
    g_input = parser.add_argument_group('fMRIprep specific arguments')
    g_input.add_argument('-s', '--session-id', action='store', default='single_session')
    g_input.add_argument('-r', '--run-id', action='store', default='single_run')
    g_input.add_argument('--task-id', help='limit the analysis only ot one task', action='store')
    g_input.add_argument('-d', '--data-type', action='store', choices=['anat', 'func'])
    g_input.add_argument('--debug', action='store_true', default=False,
                         help='run debug version of workflow')
    g_input.add_argument('--nthreads', action='store', default=0,
                         type=int, help='number of threads')
    g_input.add_argument('--mem_mb', action='store', default=0,
                         type=int, help='try to limit requested memory to this number')
    g_input.add_argument('--write-graph', action='store_true', default=False,
                         help='Write workflow graph.')
    g_input.add_argument('--use-plugin', action='store', default=None,
                         help='nipype plugin configuration file')
    g_input.add_argument('-w', '--work-dir', action='store',
                         default=op.join(os.getcwd(), 'work'))
    g_input.add_argument('--ignore', required=False,
                         action='store', choices=['fieldmaps'],
                         nargs="+", default=[],
                         help='In case the dataset includes fieldmaps but you chose not to take advantage of them.')
    g_input.add_argument('--reports-only', action='store_true', default=False,
                         help="only generate reports, don't run workflows. This will only rerun report aggregation, not reportlet generation for specific nodes.")
    g_input.add_argument('--skip-native', action='store_true',
                         default=False,
                         help="don't output timeseries in native space")

    #  ANTs options
    g_ants = parser.add_argument_group('specific settings for ANTs registrations')
    g_ants.add_argument('--ants-nthreads', action='store', type=int, default=0,
                        help='number of threads that will be set in ANTs processes')
    g_ants.add_argument('--skull-strip-ants', dest="skull_strip_ants",
                        action='store_true',
                        help='use ANTs-based skull-stripping (default, slow))')
    g_ants.add_argument('--no-skull-strip-ants', dest="skull_strip_ants",
                        action='store_false',
                        help="don't use ANTs-based skull-stripping (use  AFNI instead, fast)")
    g_ants.set_defaults(skull_strip_ants=True)

    # FreeSurfer options
    g_fs = parser.add_argument_group('settings for FreeSurfer preprocessing')
    g_fs.add_argument('--no-freesurfer', action='store_false', dest='freesurfer',
                      help='disable FreeSurfer preprocessing')

    opts = parser.parse_args()
    create_workflow(opts)


def create_workflow(opts):
    import logging
    from nipype import config as ncfg
    from nipype import logging as nlog
    from fmriprep.utils import make_folder
    from fmriprep.viz.reports import run_reports
    from fmriprep.workflows.base import base_workflow_enumerator

    errno = 0

    settings = {
        'bids_root': op.abspath(opts.bids_dir),
        'write_graph': opts.write_graph,
        'nthreads': opts.nthreads,
        'mem_mb': opts.mem_mb,
        'debug': opts.debug,
        'ants_nthreads': opts.ants_nthreads,
        'skull_strip_ants': opts.skull_strip_ants,
        'output_dir': op.abspath(opts.output_dir),
        'work_dir': op.abspath(opts.work_dir),
        'ignore': opts.ignore,
        'skip_native': opts.skip_native,
        'freesurfer': opts.freesurfer,
    }

    # set up logger
    logger = logging.getLogger('cli')

    if opts.debug:
        settings['ants_t1-mni_settings'] = 't1-mni_registration_test'
        logger.setLevel(logging.DEBUG)

    run_uuid = strftime('%Y%m%d-%H%M%S_') + str(uuid.uuid4())

    log_dir = op.join(settings['output_dir'], 'log', run_uuid)
    derivatives = op.join(settings['output_dir'], 'derivatives')

    # Check and create output and working directories
    # Using make_folder to prevent https://github.com/poldracklab/mriqc/issues/111
    make_folder(settings['output_dir'])
    make_folder(settings['work_dir'])
    make_folder(derivatives)
    make_folder(log_dir)

    logger.addHandler(logging.FileHandler(op.join(log_dir, 'run_workflow')))

    if opts.reports_only:
        run_reports(settings['output_dir'])
        sys.exit()

    # Set nipype config
    ncfg.update_config({
        'logging': {'log_directory': log_dir, 'log_to_file': True},
        'execution': {'crashdump_dir': log_dir}
    })
    nlog.update_logging(ncfg)

    # nipype plugin configuration
    plugin_settings = {'plugin': 'Linear'}
    if opts.use_plugin is not None:
        from yaml import load as loadyml
        with open(opts.use_plugin) as f:
            plugin_settings = loadyml(f)
    else:
        # Setup multiprocessing
        if settings['nthreads'] == 0:
            settings['nthreads'] = cpu_count()

        if settings['nthreads'] > 1:
            plugin_settings['plugin'] = 'MultiProc'
            plugin_settings['plugin_args'] = {'n_procs': settings['nthreads']}
            if settings['mem_mb']:
                plugin_settings['plugin_args']['memory_gb'] = settings['mem_mb']/1024

    if settings['ants_nthreads'] == 0:
        settings['ants_nthreads'] = cpu_count()

    # Determine subjects to be processed
    subject_list = opts.participant_label

    if subject_list is None or not subject_list:
        subject_list = [op.basename(subdir)[4:] for subdir in glob.glob(
            op.join(settings['bids_root'], 'sub-*'))]

    logger.info('Subject list: %s', ', '.join(subject_list))

    # Build main workflow and run
    preproc_wf = base_workflow_enumerator(subject_list, task_id=opts.task_id,
                                          settings=settings, run_uuid=run_uuid)
    preproc_wf.base_dir = settings['work_dir']

    try:
        preproc_wf.run(**plugin_settings)
    except RuntimeError as e:
        if "Workflow did not execute cleanly" in str(e):
            errno = 1
        else:
            raise(e)

    if opts.write_graph:
        preproc_wf.write_graph(graph2use="colored", format='svg',
                               simple_form=True)

<<<<<<< HEAD
    for subject_label in subject_list:
        run_reports(settings['output_dir'], subject_label)
=======
    run_reports(settings['output_dir'], run_uuid=run_uuid, errno=errno)
>>>>>>> e7d5e1db

    sys.exit(errno)

if __name__ == '__main__':
    main()<|MERGE_RESOLUTION|>--- conflicted
+++ resolved
@@ -191,12 +191,8 @@
         preproc_wf.write_graph(graph2use="colored", format='svg',
                                simple_form=True)
 
-<<<<<<< HEAD
     for subject_label in subject_list:
         run_reports(settings['output_dir'], subject_label)
-=======
-    run_reports(settings['output_dir'], run_uuid=run_uuid, errno=errno)
->>>>>>> e7d5e1db
 
     sys.exit(errno)
 
