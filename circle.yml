machine:
  environment:
    OSF_PROJECT: "https://files.osf.io/v1/resources/fvuh8/providers/osfstorage"
    DS005_URL: "${OSF_PROJECT}/57f32a429ad5a101f977eb75"
    DS054_URL: "${OSF_PROJECT}/57f32c22594d9001ef91bf9e"
  services:
    - docker

dependencies:
  cache_directories:
    - "~/data"
    - "~/docker"

  pre:
    - mkdir -p $HOME/data
    - mkdir -p $HOME/docker
    - mkdir -p $HOME/ds005/out $HOME/ds054/out
    - mkdir -p $HOME/ds005/scratch && sudo setfacl -d -m group:ubuntu:rwx $HOME/ds005/scratch && sudo setfacl -m group:ubuntu:rwx $HOME/ds005/scratch
    - mkdir -p $HOME/ds054/scratch && sudo setfacl -d -m group:ubuntu:rwx $HOME/ds054/scratch && sudo setfacl -m group:ubuntu:rwx $HOME/ds054/scratch
    # Download test data
    - if [[ ! -d $HOME/data/ds005 ]]; then wget --retry-connrefused --waitretry=5 --read-timeout=20 --timeout=15 -t 0 -q -O ds005_downsampled.tar.gz "${DS005_URL}" && tar xzf ds005_downsampled.tar.gz -C $HOME/data/; fi
    - if [[ ! -d $HOME/data/ds054 ]]; then wget --retry-connrefused --waitretry=5 --read-timeout=20 --timeout=15 -t 0 -q -O ds054_downsampled.tar.gz "${DS054_URL}" && tar xzf ds054_downsampled.tar.gz -C $HOME/data/; fi

  override:
    - if [[ -e $HOME/docker/image.tar ]]; then docker load -i $HOME/docker/image.tar; fi
    - docker build -t poldracklab/fmriprep:latest .
    - mkdir -p $HOME/docker; docker save poldracklab/fmriprep:latest > $HOME/docker/image.tar
test:
  override:
    - docker run -ti --rm --entrypoint="/usr/bin/run_unittests" poldracklab/fmriprep:latest
    - docker run -ti --rm -v /etc/localtime:/etc/localtime:ro -v $HOME/data:/data:ro -v $HOME/ds054/scratch:/scratch -v $HOME/ds054/out:/out -w /scratch poldracklab/fmriprep:latest /data/ds054 /out/ participant -t ds054 --debug :
        timeout: 4800
<<<<<<< HEAD
    - docker run -ti --rm -v /etc/localtime:/etc/localtime:ro -v $HOME/data:/data:ro -v $HOME/ds005/scratch:/scratch -v $HOME/ds005/out:/out -w /scratch poldracklab/fmriprep:latest /data/ds005 /out/ participant -t ds005 --debug :
=======
    - docker run -i -v /etc/localtime:/etc/localtime:ro -v $HOME/data:/data:ro -v ~/.cache/stanford-crn:/root/.cache/stanford-crn -v $HOME/ds005/out:/out -w /scratch poldracklab/fmriprep:latest /data/ds005 /out/ participant -w work/ -t ds005 --debug --no-skull-strip-ants :
>>>>>>> 72b1454c
        timeout: 4800

general:
  artifacts:
    - "~/ds054/out"
    - "~/ds054/scratch"
    - "~/ds005/out"
    - "~/ds005/scratch"

deployment:
  hub:
    branch: master
    commands:
      - if [[ -n "$DOCKER_PASS" ]]; then docker login -e $DOCKER_EMAIL -u $DOCKER_USER -p $DOCKER_PASS && docker push poldracklab/fmriprep:latest; fi :
          timeout: 21600
      - if [[ -n "$DOCKER_PASS" ]]; then docker login -e $DOCKER_EMAIL -u $DOCKER_USER -p $DOCKER_PASS && docker tag poldracklab/fmriprep poldracklab/fmriprep:V$CIRCLE_BUILD_NUM-${CIRCLE_SHA1:0:6} && docker push poldracklab/fmriprep:V$CIRCLE_BUILD_NUM-${CIRCLE_SHA1:0:6}; fi :
          timeout: 21600<|MERGE_RESOLUTION|>--- conflicted
+++ resolved
@@ -30,11 +30,7 @@
     - docker run -ti --rm --entrypoint="/usr/bin/run_unittests" poldracklab/fmriprep:latest
     - docker run -ti --rm -v /etc/localtime:/etc/localtime:ro -v $HOME/data:/data:ro -v $HOME/ds054/scratch:/scratch -v $HOME/ds054/out:/out -w /scratch poldracklab/fmriprep:latest /data/ds054 /out/ participant -t ds054 --debug :
         timeout: 4800
-<<<<<<< HEAD
-    - docker run -ti --rm -v /etc/localtime:/etc/localtime:ro -v $HOME/data:/data:ro -v $HOME/ds005/scratch:/scratch -v $HOME/ds005/out:/out -w /scratch poldracklab/fmriprep:latest /data/ds005 /out/ participant -t ds005 --debug :
-=======
-    - docker run -i -v /etc/localtime:/etc/localtime:ro -v $HOME/data:/data:ro -v ~/.cache/stanford-crn:/root/.cache/stanford-crn -v $HOME/ds005/out:/out -w /scratch poldracklab/fmriprep:latest /data/ds005 /out/ participant -w work/ -t ds005 --debug --no-skull-strip-ants :
->>>>>>> 72b1454c
+    - docker run -ti --rm -v /etc/localtime:/etc/localtime:ro -v $HOME/data:/data:ro -v $HOME/ds005/scratch:/scratch -v $HOME/ds005/out:/out -w /scratch poldracklab/fmriprep:latest /data/ds005 /out/ participant -t ds005 --debug --no-skull-strip-ants :
         timeout: 4800
 
 general:
